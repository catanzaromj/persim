--- conflicted
+++ resolved
@@ -48,15 +48,6 @@
         )
 
 
-<<<<<<< HEAD
-def plot_landscape_simple(
-    landscape: PersLandscape,
-    alpha=1,
-    padding=0.1,
-    num_steps=1000,
-    title=None,
-):
-=======
 def plot_landscape_simple(landscape: PersLandscape,
                    alpha=1,
                    padding=0.1,
@@ -64,30 +55,14 @@
                    title=None,
                    ax=None,
                    ):
->>>>>>> e97a2780
     """
     plot landscape functions.
     """
     if isinstance(landscape, PersLandscapeExact):
-<<<<<<< HEAD
-        return plot_landscape_exact_simple(
-            landscape=landscape, alpha=alpha, title=title
-        )
-
-    if isinstance(landscape, PersLandscapeApprox):
-        return plot_landscape_approx_simple(
-            landscape=landscape,
-            alpha=alpha,
-            padding=padding,
-            num_steps=num_steps,
-            title=title,
-        )
-=======
         return plot_landscape_exact_simple(landscape=landscape, alpha=alpha, title=title, ax=ax)
 
     if isinstance(landscape, PersLandscapeApprox):
         return plot_landscape_approx_simple(landscape=landscape, alpha=alpha, padding=padding, num_steps=num_steps, title=title, ax=ax)
->>>>>>> e97a2780
 
 
 def plot_landscape_exact(
@@ -171,15 +146,10 @@
     ax.view_init(10, 90)
     plt.show()
 
-<<<<<<< HEAD
-
-def plot_landscape_exact_simple(landscape: PersLandscapeExact, alpha=1, title=None):
-=======
 def plot_landscape_exact_simple(landscape: PersLandscapeExact,
                    alpha = 1,
                    title = None,
                    ax=None):
->>>>>>> e97a2780
     """
     A simple plot of the persistence landscape. This is a faster plotting utility than the standard plotting, but is recommended for smaller landscapes for ease of visualization.
 
@@ -200,17 +170,9 @@
     # for each landscape function
     for depth, l in enumerate(landscape):
         ls = np.array(l)
-<<<<<<< HEAD
-        plt.plot(ls[:, 0], ls[:, 1], label=f"$\lambda_{{{depth}}}$", alpha=alpha)
-    plt.legend()
-    if title:
-        plt.title(title)
-    plt.show()
-=======
         ax.plot(ls[:,0], ls[:,1], label=f'$\lambda_{{{depth}}}$', alpha=alpha)
     ax.legend()
     if title: ax.set_title(title)
->>>>>>> e97a2780
 
 
 def plot_landscape_approx(
@@ -301,18 +263,12 @@
     plt.show()
 
 
-<<<<<<< HEAD
-def plot_landscape_approx_simple(
-    landscape: PersLandscapeApprox, alpha=1, padding=0.1, num_steps=1000, title=None
-):
-=======
 def plot_landscape_approx_simple(landscape: PersLandscapeApprox,
                    alpha=1,
                    padding=0.1,
                    num_steps=1000,
                    title=None,
                    ax=None):
->>>>>>> e97a2780
     """
     A simple plot of the persistence landscape. This is a faster plotting utility than the standard plotting, but is recommended for smaller landscapes for ease of visualization.
 
@@ -348,13 +304,6 @@
 
         ax.plot(domain, l, label=f"$\lambda_{{{depth}}}$", alpha=alpha)
 
-<<<<<<< HEAD
-    plt.legend()
-    if title:
-        plt.title(title)
-    plt.show()
-=======
     
     ax.legend()
-    if title: ax.set_title(title)
->>>>>>> e97a2780
+    if title: ax.set_title(title)